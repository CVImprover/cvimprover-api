--- conflicted
+++ resolved
@@ -1,276 +1,273 @@
-from rest_framework import viewsets
-from dj_rest_auth.views import UserDetailsView
-from rest_framework.views import APIView
-from rest_framework.generics import ListAPIView
-from rest_framework.permissions import IsAuthenticated, AllowAny
-from rest_framework.authentication import BaseAuthentication
-from rest_framework.response import Response
-from rest_framework import status
-from drf_spectacular.utils import extend_schema, OpenApiExample
-from django.conf import settings
-from django.http import JsonResponse, HttpResponse
-from django.contrib.auth import get_user_model
-from .serializers import CustomUserDetailsSerializer, PlanSerializer
-from .models import Plan
-<<<<<<< HEAD
-from datetime import datetime
-from django.utils import timezone
-=======
-from dj_rest_auth.registration.views import SocialLoginView
-from allauth.socialaccount.providers.google.views import GoogleOAuth2Adapter
->>>>>>> 0f7aece7
-import stripe
-import logging
-
-logger = logging.getLogger(__name__)
-
-User = get_user_model()
-
-class CustomUserDetailsView(UserDetailsView):
-    serializer_class = CustomUserDetailsSerializer
-    permission_classes = [IsAuthenticated]
-
-class GoogleLogin(SocialLoginView):
-    adapter_class = GoogleOAuth2Adapter
-
-stripe.api_key = settings.STRIPE_SECRET_KEY
-FRONTEND_URL = settings.FRONTEND_URL
-if not FRONTEND_URL.startswith(('http://', 'https://')):
-    if 'localhost' in FRONTEND_URL or '127.0.0.1' in FRONTEND_URL:
-        FRONTEND_URL = f'http://{FRONTEND_URL}'
-    else:
-        FRONTEND_URL = f'https://{FRONTEND_URL}'
-
-class CreateCheckoutSessionView(APIView):
-    permission_classes = [IsAuthenticated]
-
-    @extend_schema(
-        request={
-            'application/json': {
-                'type': 'object',
-                'properties': {
-                    'plan_id': {'type': 'integer'},
-                    'billing': {'type': 'string', 'enum': ['monthly', 'yearly']},
-                },
-                'required': ['plan_id', 'billing'],
-            }
-        },
-        responses={
-            200: {'type': 'object', 'properties': {'url': {'type': 'string'}}},
-            400: {'type': 'object', 'properties': {'error': {'type': 'string'}}},
-            404: {'type': 'object', 'properties': {'error': {'type': 'string'}}},
-        },
-        examples=[
-            OpenApiExample(
-                name="Basic monthly plan",
-                value={"plan_id": 2, "billing": "monthly"},
-                request_only=True,
-                response_only=False,
-            )
-        ]
-    )
-    def post(self, request):
-        data = request.data
-        plan_id = data.get('plan_id')
-        billing_cycle = data.get('billing')
-
-        if not plan_id or not billing_cycle:
-            return Response({'error': 'Missing plan_id or billing'}, status=status.HTTP_400_BAD_REQUEST)
-
-        try:
-            plan = Plan.objects.get(id=plan_id)
-            price_id = (
-                plan.stripe_price_id_monthly if billing_cycle == 'monthly'
-                else plan.stripe_price_id_yearly
-            )
-
-            if not price_id:
-                return Response({'error': 'Plan does not support that billing cycle.'}, status=status.HTTP_400_BAD_REQUEST)
-
-            session = stripe.checkout.Session.create(
-                payment_method_types=['card'],
-                mode='subscription',
-                line_items=[{
-                    'price': price_id,
-                    'quantity': 1,
-                }],
-                success_url=f'{FRONTEND_URL}/payments/success?session_id={{CHECKOUT_SESSION_ID}}',
-                cancel_url=f'{FRONTEND_URL}/payments/cancelled',
-                customer_email=request.user.email,
-                metadata={
-                    'plan_id': str(plan.id),
-                }
-            )
-
-            return Response({'url': session.url})
-        
-        except Plan.DoesNotExist:
-            return Response({'error': 'Plan not found'}, status=status.HTTP_404_NOT_FOUND)
-        except Exception as e:
-            return Response({'error': str(e)}, status=status.HTTP_500_INTERNAL_SERVER_ERROR)
-        
-class StripeWebhookAuthentication(BaseAuthentication):
-    def authenticate(self, request):
-        return None
-
-
-class StripeWebhookView(APIView):
-    permission_classes = [AllowAny]
-    authentication_classes = [StripeWebhookAuthentication]
-
-    def post(self, request, *args, **kwargs):
-        payload = request.body
-        sig_header = request.META.get("HTTP_STRIPE_SIGNATURE")
-        webhook_secret = settings.STRIPE_WEBHOOK_SECRET
-
-        try:
-            event = stripe.Webhook.construct_event(payload, sig_header, webhook_secret)
-        except (ValueError, stripe.error.SignatureVerificationError):
-            return HttpResponse(status=400)
-
-        event_type = event["type"]
-
-        if event_type == "checkout.session.completed":
-            session = event["data"]["object"]
-            email = session.get("customer_email")
-            subscription_id = session.get("subscription")
-            customer_id = session.get("customer")
-            plan_id = session.get("metadata", {}).get("plan_id")
-            
-
-            try:
-                user = User.objects.get(email=email)
-
-                if plan_id:
-                    plan = Plan.objects.get(id=plan_id)
-                    user.plan = plan
-
-                if subscription_id:
-                    user.stripe_subscription_id = subscription_id
-                    user.stripe_subscription_status = "active"
-                    current_period_end = subscription.get("current_period_end")
-                    if current_period_end:
-                        user.subscription_renewal_date = datetime.fromtimestamp(current_period_end, tz=timezone.utc)             
-
-                if customer_id:
-                    user.stripe_customer_id = customer_id                            
-
-                user.save()
-                logger.info(f"✅ Updated user {user.email} to plan {user.plan} with subscription {subscription_id}")
-            except Exception as e:
-                logger.error(f"❌ Failed to update user after checkout: {e}")
-
-        elif event_type == "customer.subscription.deleted":
-            subscription = event["data"]["object"]
-            subscription_id = subscription["id"]
-
-            try:
-                user = User.objects.get(stripe_subscription_id=subscription_id)
-                user.plan = Plan.objects.get(name="Free")
-                user.stripe_subscription_status = "canceled"
-                user.save()
-                logger.info(f"⚠️ Subscription {subscription_id} canceled. Downgraded user {user.email} to Free.")
-            except Exception as e:
-                logger.error(f"❌ Failed to handle subscription cancellation: {e}")
-
-        elif event_type == "customer.subscription.updated":
-            subscription = event["data"]["object"]
-            subscription_id = subscription["id"]
-            status = subscription["status"]
-
-            try:
-                user = User.objects.get(stripe_subscription_id=subscription_id)
-                user.stripe_subscription_status = status
-
-                current_period_end = subscription.get("current_period_end")
-                if current_period_end:
-                    user.subscription_renewal_date = datetime.fromtimestamp(current_period_end, tz=timezone.utc)
-
-                # Optional: update plan if changed
-                price_id = subscription["items"]["data"][0]["price"]["id"]
-                plan = Plan.objects.filter(
-                    stripe_price_id_monthly=price_id
-                ).first() or Plan.objects.filter(
-                    stripe_price_id_yearly=price_id
-                ).first()
-
-                if plan:
-                    user.plan = plan
-                user.save()
-                logger.info(f"🔄 Synced subscription update for {user.email} – {status}")
-            except User.DoesNotExist:
-                logger.error(f"❌ No user found with subscription ID {subscription_id}")               
-
-        return HttpResponse(status=200)
-    
-
-
-@extend_schema(
-    responses={
-        200: PlanSerializer(many=True),
-    },
-    examples=[
-        OpenApiExample(
-            name="Plan list with current plan marked",
-            value=[
-                {
-                    "id": 2,
-                    "name": "Basic",
-                    "description": "",
-                    "monthly_price": {
-                        "amount": 5,
-                        "currency": "USD",
-                        "interval": "month"
-                    },
-                    "yearly_price": {
-                        "amount": 55,
-                        "currency": "USD",
-                        "interval": "year"
-                    },
-                    "is_current": True
-                },
-                {
-                    "id": 1,
-                    "name": "Free",
-                    "description": "",
-                    "monthly_price": None,
-                    "yearly_price": None,
-                    "is_current": False
-                }
-            ],
-            response_only=True
-        )
-    ]
-)
-class PlanListView(ListAPIView):
-    queryset = Plan.objects.all()
-    serializer_class = PlanSerializer
-    permission_classes = [AllowAny]
-
-    def get_queryset(self):
-        billing = self.request.query_params.get('billing')
-        queryset = Plan.objects.all()
-
-        if billing == 'monthly':
-            queryset = queryset.exclude(stripe_price_id_monthly__isnull=True).exclude(stripe_price_id_monthly='')
-        elif billing == 'yearly':
-            queryset = queryset.exclude(stripe_price_id_yearly__isnull=True).exclude(stripe_price_id_yearly='')
-
-        return queryset    
-    
-class CreateBillingPortalSessionView(APIView):
-    permission_classes = [IsAuthenticated]
-
-    def post(self, request):
-        user = request.user
-        if not user.stripe_customer_id:
-            return Response({"error": "No Stripe customer ID found."}, status=400)
-
-        try:
-            session = stripe.billing_portal.Session.create(
-                customer=user.stripe_customer_id,
-                return_url=f"https://{settings.FRONTEND_URL}/profile"
-            )
-            return Response({"url": session.url})
-        except Exception as e:
+from rest_framework import viewsets
+from dj_rest_auth.views import UserDetailsView
+from rest_framework.views import APIView
+from rest_framework.generics import ListAPIView
+from rest_framework.permissions import IsAuthenticated, AllowAny
+from rest_framework.authentication import BaseAuthentication
+from rest_framework.response import Response
+from rest_framework import status
+from drf_spectacular.utils import extend_schema, OpenApiExample
+from django.conf import settings
+from django.http import JsonResponse, HttpResponse
+from django.contrib.auth import get_user_model
+from .serializers import CustomUserDetailsSerializer, PlanSerializer
+from .models import Plan
+from datetime import datetime
+from django.utils import timezone
+from dj_rest_auth.registration.views import SocialLoginView
+from allauth.socialaccount.providers.google.views import GoogleOAuth2Adapter
+
+import stripe
+import logging
+
+logger = logging.getLogger(__name__)
+
+User = get_user_model()
+stripe.api_key = settings.STRIPE_SECRET_KEY
+FRONTEND_URL = settings.FRONTEND_URL
+if not FRONTEND_URL.startswith(('http://', 'https://')):
+    if 'localhost' in FRONTEND_URL or '127.0.0.1' in FRONTEND_URL:
+        FRONTEND_URL = f'http://{FRONTEND_URL}'
+    else:
+        FRONTEND_URL = f'https://{FRONTEND_URL}'
+        
+class CustomUserDetailsView(UserDetailsView):
+    serializer_class = CustomUserDetailsSerializer
+    permission_classes = [IsAuthenticated]
+
+class GoogleLogin(SocialLoginView):
+    adapter_class = GoogleOAuth2Adapter
+
+class CreateCheckoutSessionView(APIView):
+    permission_classes = [IsAuthenticated]
+
+    @extend_schema(
+        request={
+            'application/json': {
+                'type': 'object',
+                'properties': {
+                    'plan_id': {'type': 'integer'},
+                    'billing': {'type': 'string', 'enum': ['monthly', 'yearly']},
+                },
+                'required': ['plan_id', 'billing'],
+            }
+        },
+        responses={
+            200: {'type': 'object', 'properties': {'url': {'type': 'string'}}},
+            400: {'type': 'object', 'properties': {'error': {'type': 'string'}}},
+            404: {'type': 'object', 'properties': {'error': {'type': 'string'}}},
+        },
+        examples=[
+            OpenApiExample(
+                name="Basic monthly plan",
+                value={"plan_id": 2, "billing": "monthly"},
+                request_only=True,
+                response_only=False,
+            )
+        ]
+    )
+    def post(self, request):
+        data = request.data
+        plan_id = data.get('plan_id')
+        billing_cycle = data.get('billing')
+
+        if not plan_id or not billing_cycle:
+            return Response({'error': 'Missing plan_id or billing'}, status=status.HTTP_400_BAD_REQUEST)
+
+        try:
+            plan = Plan.objects.get(id=plan_id)
+            price_id = (
+                plan.stripe_price_id_monthly if billing_cycle == 'monthly'
+                else plan.stripe_price_id_yearly
+            )
+
+            if not price_id:
+                return Response({'error': 'Plan does not support that billing cycle.'}, status=status.HTTP_400_BAD_REQUEST)
+
+            session = stripe.checkout.Session.create(
+                payment_method_types=['card'],
+                mode='subscription',
+                line_items=[{
+                    'price': price_id,
+                    'quantity': 1,
+                }],
+                success_url=f'{FRONTEND_URL}/payments/success?session_id={{CHECKOUT_SESSION_ID}}',
+                cancel_url=f'{FRONTEND_URL}/payments/cancelled',
+                customer_email=request.user.email,
+                metadata={
+                    'plan_id': str(plan.id),
+                }
+            )
+
+            return Response({'url': session.url})
+        
+        except Plan.DoesNotExist:
+            return Response({'error': 'Plan not found'}, status=status.HTTP_404_NOT_FOUND)
+        except Exception as e:
+            return Response({'error': str(e)}, status=status.HTTP_500_INTERNAL_SERVER_ERROR)
+        
+class StripeWebhookAuthentication(BaseAuthentication):
+    def authenticate(self, request):
+        return None
+
+
+class StripeWebhookView(APIView):
+    permission_classes = [AllowAny]
+    authentication_classes = [StripeWebhookAuthentication]
+
+    def post(self, request, *args, **kwargs):
+        payload = request.body
+        sig_header = request.META.get("HTTP_STRIPE_SIGNATURE")
+        webhook_secret = settings.STRIPE_WEBHOOK_SECRET
+
+        try:
+            event = stripe.Webhook.construct_event(payload, sig_header, webhook_secret)
+        except (ValueError, stripe.error.SignatureVerificationError):
+            return HttpResponse(status=400)
+
+        event_type = event["type"]
+
+        if event_type == "checkout.session.completed":
+            session = event["data"]["object"]
+            email = session.get("customer_email")
+            subscription_id = session.get("subscription")
+            customer_id = session.get("customer")
+            plan_id = session.get("metadata", {}).get("plan_id")
+            
+
+            try:
+                user = User.objects.get(email=email)
+
+                if plan_id:
+                    plan = Plan.objects.get(id=plan_id)
+                    user.plan = plan
+
+                if subscription_id:
+                    user.stripe_subscription_id = subscription_id
+                    user.stripe_subscription_status = "active"
+                    current_period_end = subscription.get("current_period_end")
+                    if current_period_end:
+                        user.subscription_renewal_date = datetime.fromtimestamp(current_period_end, tz=timezone.utc)             
+
+                if customer_id:
+                    user.stripe_customer_id = customer_id                            
+
+                user.save()
+                logger.info(f"✅ Updated user {user.email} to plan {user.plan} with subscription {subscription_id}")
+            except Exception as e:
+                logger.error(f"❌ Failed to update user after checkout: {e}")
+
+        elif event_type == "customer.subscription.deleted":
+            subscription = event["data"]["object"]
+            subscription_id = subscription["id"]
+
+            try:
+                user = User.objects.get(stripe_subscription_id=subscription_id)
+                user.plan = Plan.objects.get(name="Free")
+                user.stripe_subscription_status = "canceled"
+                user.save()
+                logger.info(f"⚠️ Subscription {subscription_id} canceled. Downgraded user {user.email} to Free.")
+            except Exception as e:
+                logger.error(f"❌ Failed to handle subscription cancellation: {e}")
+
+        elif event_type == "customer.subscription.updated":
+            subscription = event["data"]["object"]
+            subscription_id = subscription["id"]
+            status = subscription["status"]
+
+            try:
+                user = User.objects.get(stripe_subscription_id=subscription_id)
+                user.stripe_subscription_status = status
+
+                current_period_end = subscription.get("current_period_end")
+                if current_period_end:
+                    user.subscription_renewal_date = datetime.fromtimestamp(current_period_end, tz=timezone.utc)
+
+                # Optional: update plan if changed
+                price_id = subscription["items"]["data"][0]["price"]["id"]
+                plan = Plan.objects.filter(
+                    stripe_price_id_monthly=price_id
+                ).first() or Plan.objects.filter(
+                    stripe_price_id_yearly=price_id
+                ).first()
+
+                if plan:
+                    user.plan = plan
+                user.save()
+                logger.info(f"🔄 Synced subscription update for {user.email} – {status}")
+            except User.DoesNotExist:
+                logger.error(f"❌ No user found with subscription ID {subscription_id}")               
+
+        return HttpResponse(status=200)
+    
+
+
+@extend_schema(
+    responses={
+        200: PlanSerializer(many=True),
+    },
+    examples=[
+        OpenApiExample(
+            name="Plan list with current plan marked",
+            value=[
+                {
+                    "id": 2,
+                    "name": "Basic",
+                    "description": "",
+                    "monthly_price": {
+                        "amount": 5,
+                        "currency": "USD",
+                        "interval": "month"
+                    },
+                    "yearly_price": {
+                        "amount": 55,
+                        "currency": "USD",
+                        "interval": "year"
+                    },
+                    "is_current": True
+                },
+                {
+                    "id": 1,
+                    "name": "Free",
+                    "description": "",
+                    "monthly_price": None,
+                    "yearly_price": None,
+                    "is_current": False
+                }
+            ],
+            response_only=True
+        )
+    ]
+)
+class PlanListView(ListAPIView):
+    queryset = Plan.objects.all()
+    serializer_class = PlanSerializer
+    permission_classes = [AllowAny]
+
+    def get_queryset(self):
+        billing = self.request.query_params.get('billing')
+        queryset = Plan.objects.all()
+
+        if billing == 'monthly':
+            queryset = queryset.exclude(stripe_price_id_monthly__isnull=True).exclude(stripe_price_id_monthly='')
+        elif billing == 'yearly':
+            queryset = queryset.exclude(stripe_price_id_yearly__isnull=True).exclude(stripe_price_id_yearly='')
+
+        return queryset    
+    
+class CreateBillingPortalSessionView(APIView):
+    permission_classes = [IsAuthenticated]
+
+    def post(self, request):
+        user = request.user
+        if not user.stripe_customer_id:
+            return Response({"error": "No Stripe customer ID found."}, status=400)
+
+        try:
+            session = stripe.billing_portal.Session.create(
+                customer=user.stripe_customer_id,
+                return_url=f"https://{settings.FRONTEND_URL}/profile"
+            )
+            return Response({"url": session.url})
+        except Exception as e:
             return Response({"error": str(e)}, status=500)    